import numpy as np
import pytest
from numpy import ndarray
from numpy.testing import assert_array_equal
from pytest import approx

from meshkernel import (
    DeleteMeshOption,
    GeometryList,
    InputError,
    InterpolationParameters,
    Mesh2d,
    Mesh2dFactory,
    MeshKernel,
    MeshKernelError,
    RefinementType,
    SampleRefineParameters,
)


@pytest.fixture(scope="function")
def meshkernel_with_mesh2d():
    """Creates a new instance of 'meshkernel' and sets a Mesh2d with the specified dimensions.

    Args:
        rows (int): Number of node rows
        columns (int): Number of node columns

    Returns:
        MeshKernel: The created instance of `meshkernel`
    """

    def _create(rows: int, columns: int):
        mesh2d = Mesh2dFactory.create_rectilinear_mesh(rows, columns)
        mk = MeshKernel()

        mk.set_mesh2d(mesh2d)

        return mk

    return _create


cases_is_geometric_constructor = [(True), (False)]


@pytest.mark.parametrize("is_geometric", cases_is_geometric_constructor)
def test_constructor(is_geometric: bool):
    """Test if the constructor works"""
    MeshKernel(is_geometric)


def test_different_instances_have_different_ids():
    """Test if the meshkernelid of two instances differs"""
    mk_1 = MeshKernel()
    mk_2 = MeshKernel()

    assert mk_1._meshkernelid != mk_2._meshkernelid


def test_set_mesh_and_get_mesh():
    """Test to set a simple mesh and then get it again with new parameters

    3---2
    |   |
    0---1
    """
    mk = MeshKernel()

    edge_nodes = np.array([0, 1, 1, 2, 2, 3, 3, 0], dtype=np.int32)
    node_x = np.array([0.0, 1.0, 1.0, 0.0], dtype=np.double)
    node_y = np.array([0.0, 0.0, 1.0, 1.0], dtype=np.double)

    input_mesh2d = Mesh2d(node_x, node_y, edge_nodes)
    mk.set_mesh2d(input_mesh2d)

    output_mesh2d = mk.get_mesh2d()

    # Test if the input and output differs
    assert_array_equal(output_mesh2d.edge_nodes, input_mesh2d.edge_nodes)
    assert_array_equal(output_mesh2d.node_x, input_mesh2d.node_x)
    assert_array_equal(output_mesh2d.node_y, input_mesh2d.node_y)

    # Test if faces are correctly calculated
    assert_array_equal(output_mesh2d.face_nodes, np.array([0, 1, 2, 3]))
    assert_array_equal(output_mesh2d.nodes_per_face, np.array([4]))
    assert_array_equal(output_mesh2d.face_x, np.array([0.5]))
    assert_array_equal(output_mesh2d.face_y, np.array([0.5]))

    # Test if edges are correctly calculated
    assert_array_equal(output_mesh2d.edge_x, np.array([0.5, 1.0, 0.5, 0.0]))
    assert_array_equal(output_mesh2d.edge_y, np.array([0.0, 0.5, 1.0, 0.5]))


def test_insert_edge_mesh2d(meshkernel_with_mesh2d: MeshKernel):
    """Test `insert_edge_mesh2d` by inserting one edge within a 2x2 Mesh2d.

    2---3
    |   |
    0---1
    """

    mk = meshkernel_with_mesh2d(2, 2)

    edge_index = mk.insert_edge_mesh2d(0, 3)

    mesh2d = mk.get_mesh2d()

    assert edge_index == 4
    assert mesh2d.node_x.size == 4
    assert mesh2d.edge_x.size == 5
    assert mesh2d.face_x.size == 2


def test_insert_node_mesh2d(meshkernel_with_mesh2d: MeshKernel):
    """Test `insert_node_mesh2d` with a 2x2 Mesh2d.

    2---3
    |   |
    0---1
    """

    mk = meshkernel_with_mesh2d(2, 2)

    node_index = mk.insert_node_mesh2d(1.5, 0.5)
    edge_index = mk.insert_edge_mesh2d(3, node_index)

    mesh2d = mk.get_mesh2d()

    assert node_index == 4
    assert mesh2d.node_x.size == 5
    assert edge_index == 4
    assert mesh2d.edge_x.size == 5


cases_delete_node_mesh2d = [
    (0, 0.0, 0.0),
    (1, 1.0, 0.0),
    (2, 2.0, 0.0),
    (3, 0.0, 1.0),
    (4, 1.0, 1.0),
    (5, 2.0, 1.0),
    (6, 0.0, 2.0),
    (7, 1.0, 2.0),
    (8, 2.0, 2.0),
]


@pytest.mark.parametrize("node_index, deleted_x, deleted_y", cases_delete_node_mesh2d)
def test_delete_node_mesh2d(
    meshkernel_with_mesh2d: MeshKernel,
    node_index: int,
    deleted_x: float,
    deleted_y: float,
):
    """Test `delete_node_mesh2d` by deleting a node from a 3x3 Mesh2d.

    6---7---8
    |   |   |
    3---4---5
    |   |   |
    0---1---2

    """
    mk = meshkernel_with_mesh2d(3, 3)

    mk.delete_node_mesh2d(node_index)

    mesh2d = mk.get_mesh2d()

    assert mesh2d.node_x.size == 8

    for x, y in zip(mesh2d.node_x, mesh2d.node_y):
        assert x != deleted_x or y != deleted_y


def test_delete_node_mesh2d_invalid_node_index(meshkernel_with_mesh2d: MeshKernel):
    """Test `delete_node_mesh2d` by passing a negative `node_index`."""

    mk = meshkernel_with_mesh2d(2, 2)

    with pytest.raises(InputError):
        mk.delete_node_mesh2d(-1)


cases_move_node_mesh2d = [
    (0, 0.0, 0.0),
    (1, 1.0, 0.0),
    (2, 2.0, 0.0),
    (3, 0.0, 1.0),
    (4, 1.0, 1.0),
    (5, 2.0, 1.0),
    (6, 0.0, 2.0),
    (7, 1.0, 2.0),
    (8, 2.0, 2.0),
]


@pytest.mark.parametrize("node_index, moved_x, moved_y", cases_move_node_mesh2d)
def test_move_node_mesh2d(
    meshkernel_with_mesh2d: MeshKernel, node_index: int, moved_x: float, moved_y: float
):
    """Test to move a node in a simple Mesh2d to new location.

    6---7---8
    |   |   |
    3---4---5
    |   |   |
    0---1---2

    """

    mk = meshkernel_with_mesh2d(3, 3)

    mk.move_node_mesh2d(5.0, 7.0, node_index)

    mesh2d = mk.get_mesh2d()

    assert mesh2d.node_x[node_index] == 5.0
    assert mesh2d.node_y[node_index] == 7.0

    for x, y in zip(mesh2d.node_x, mesh2d.node_y):
        assert x != moved_x or y != moved_y


def test_move_node_mesh2d_invalid_node_index(meshkernel_with_mesh2d: MeshKernel):
    """Test `move_node_mesh2d` by passing a negative `node_index`."""

    mk = meshkernel_with_mesh2d(2, 2)
    with pytest.raises(InputError):
        mk.move_node_mesh2d(5.0, 7.0, -1)


cases_delete_edge_mesh2d = [
    (0.5, 0.0),
    (1.5, 0.0),
    (0.0, 0.5),
    (1.0, 0.5),
    (2.0, 0.5),
    (0.5, 1.0),
    (1.5, 1.0),
    (0.0, 1.5),
    (1.0, 1.5),
    (2.0, 1.5),
    (0.5, 2.0),
    (1.5, 2.0),
]


@pytest.mark.parametrize("delete_x, delete_y", cases_delete_edge_mesh2d)
def test_delete_edge_mesh2d(
    meshkernel_with_mesh2d: MeshKernel, delete_x: float, delete_y: float
):
    """Test `delete_edge_mesh2d` by deleting an edge from a 3x3 Mesh2d.

    6---7---8
    |   |   |
    3---4---5
    |   |   |
    0---1---2

    """
    mk = meshkernel_with_mesh2d(3, 3)

    x_coordinate = np.array([delete_x], dtype=np.double)
    y_coordinate = np.array([delete_y], dtype=np.double)
    geometry_list = GeometryList(x_coordinate, y_coordinate)

    mk.delete_edge_mesh2d(geometry_list)

    mesh2d = mk.get_mesh2d()

    assert mesh2d.node_x.size == 9
    assert mesh2d.edge_x.size == 11
    assert mesh2d.face_x.size == 3

    for x, y in zip(mesh2d.edge_x, mesh2d.edge_y):
        assert x != delete_x or y != delete_y


cases_get_edge_mesh2d = [
    (0.5, 0.0, 2),
    (1.0, 0.5, 1),
    (0.5, 1.0, 3),
    (0.0, 0.5, 0),
]


@pytest.mark.parametrize("x, y, exp_index", cases_get_edge_mesh2d)
def test_get_edge_mesh2d(
    meshkernel_with_mesh2d: MeshKernel, x: float, y: float, exp_index: int
):
    """Test `get_edge_mesh2d` on a 2x2 Mesh2d.

        (3)
       2---3
    (0)|   |(1)
       0---1
        (2)

    """

    mk = meshkernel_with_mesh2d(2, 2)

    x_coordinate = np.array([x], dtype=np.double)
    y_coordinate = np.array([y], dtype=np.double)
    geometry_list = GeometryList(x_coordinate, y_coordinate)

    edge_index = mk.get_edge_mesh2d(geometry_list)

    assert edge_index == exp_index


cases_get_node_index_mesh2d = [
    (0.0, 0.0, 0),
    (0.4, 0.0, 0),
    (0.0, 0.4, 0),
    (1.0, 0.0, 1),
    (0.6, 0.0, 1),
    (1.0, 0.4, 1),
    (0.0, 1.0, 2),
    (0.4, 1.0, 2),
    (0.0, 0.6, 2),
    (1.0, 1.0, 3),
    (0.6, 1.0, 3),
    (1.0, 0.6, 3),
]


@pytest.mark.parametrize("x, y, exp_index", cases_get_node_index_mesh2d)
def test_get_node_index_mesh2d(
    meshkernel_with_mesh2d: MeshKernel, x: float, y: float, exp_index: int
):
    """Test `get_node_index_mesh2d` on a 2x2 Mesh2d.

    2---3
    |   |
    0---1

    """

    mk = meshkernel_with_mesh2d(2, 2)

    x_coordinate = np.array([x], dtype=np.double)
    y_coordinate = np.array([y], dtype=np.double)
    geometry_list = GeometryList(x_coordinate, y_coordinate)

    edge_index = mk.get_node_index_mesh2d(geometry_list, 0.5)

    assert edge_index == exp_index


def test_get_node_index_mesh2d_no_node_in_search_radius(
    meshkernel_with_mesh2d: MeshKernel,
):
    """Test `get_node_index` when there is no node within the search radius."""

    mk = meshkernel_with_mesh2d(2, 2)

    x_coordinate = np.array([0.5], dtype=np.double)
    y_coordinate = np.array([0.5], dtype=np.double)
    geometry_list = GeometryList(x_coordinate, y_coordinate)

    with pytest.raises(MeshKernelError):
        mk.get_node_index_mesh2d(geometry_list, 0.4)


cases_delete_mesh2d_small_polygon = [
    (True, DeleteMeshOption.ALL_NODES, 4, 4, 1),
    (True, DeleteMeshOption.ALL_FACE_CIRCUMCENTERS, 16, 24, 9),
    (True, DeleteMeshOption.ALL_COMPLETE_FACES, 4, 4, 1),
    (False, DeleteMeshOption.ALL_NODES, 32, 48, 16),
    (False, DeleteMeshOption.ALL_FACE_CIRCUMCENTERS, 32, 48, 16),
    (False, DeleteMeshOption.ALL_COMPLETE_FACES, 36, 60, 25),
]


@pytest.mark.parametrize(
    "invert_deletion, delete_option, exp_nodes, exp_edges, exp_faces",
    cases_delete_mesh2d_small_polygon,
)
def test_delete_mesh2d_small_polygon(
    meshkernel_with_mesh2d: MeshKernel,
    invert_deletion: bool,
    delete_option: DeleteMeshOption,
    exp_nodes: int,
    exp_edges: int,
    exp_faces: int,
):
    """Test `delete_mesh2d` by deleting a polygon from a 6x6 mesh2d.

    30--31--32--33--34--35
    |   |   |   |   |   |
    24--25--26--27--28--29
    |   | * |   | * |   |
    18--19--20--21--22--23
    |   |   |   |   |   |
    12--13--14--15--16--17
    |   | * |   | * |   |
    6---7---8---9---10--11
    |   |   |   |   |   |
    0---1---2---3---4---5

    """
    mk = meshkernel_with_mesh2d(6, 6)

    # Polygon around nodes 14, 15, 21 & 20 (through the face circum centers)
    x_coordinates = np.array([1.5, 3.5, 3.5, 1.5, 1.5], dtype=np.double)
    y_coordinates = np.array([1.5, 1.5, 3.5, 3.5, 1.5], dtype=np.double)

    geometry_list = GeometryList(x_coordinates, y_coordinates)

    mk.delete_mesh2d(geometry_list, delete_option, invert_deletion)
    mesh2d = mk.get_mesh2d()

    assert mesh2d.node_x.size == exp_nodes
    assert mesh2d.edge_x.size == exp_edges
    assert mesh2d.face_x.size == exp_faces


cases_delete_mesh2d_empty_polygon = [(False, 0, 0, 0), (True, 25, 40, 16)]


@pytest.mark.parametrize(
    "invert_deletion, exp_nodes, exp_edges, exp_faces",
    cases_delete_mesh2d_empty_polygon,
)
def test_delete_mesh2d_empty_polygon(
    meshkernel_with_mesh2d: MeshKernel,
    invert_deletion: bool,
    exp_nodes: int,
    exp_edges: int,
    exp_faces: int,
):
    """Test `delete_mesh2d` by deleting a an empty polygon from a 5x5 mesh2d.

    20--21--22--23--24
    |   |   |   |   |
    15--16--17--18--19
    |   |   |   |   |
    10--11--12--13--14
    |   |   |   |   |
    5---6---7---8---9
    |   |   |   |   |
    0---1---2---3---4

    """
    mk = meshkernel_with_mesh2d(5, 5)

    x_coordinates = np.empty(0, dtype=np.double)
    y_coordinates = np.empty(0, dtype=np.double)

    geometry_list = GeometryList(x_coordinates, y_coordinates)
    delete_option = DeleteMeshOption.ALL_NODES

    mk.delete_mesh2d(geometry_list, delete_option, invert_deletion)
    mesh2d = mk.get_mesh2d()

    assert mesh2d.node_x.size == exp_nodes
    assert mesh2d.edge_x.size == exp_edges
    assert mesh2d.face_x.size == exp_faces


cases_get_hanging_edges_mesh2d = [
    (
        np.array([0.0, 1.0, 1.0, 0.0], dtype=np.double),  # node_x
        np.array([0.0, 0.0, 1.0, 1.0], dtype=np.double),  # node_y
        np.array([0, 1, 1, 3, 2, 3, 2, 0], dtype=np.int32),  # edge_nodes
        np.array([], dtype=np.int32),  # expected
    ),
    (
        np.array([0.0, 1.0, 1.0, 0.0, 0.0], dtype=np.double),  # node_x
        np.array([0.0, 0.0, 1.0, 1.0, 2.0], dtype=np.double),  # node_y
        np.array([0, 1, 1, 3, 2, 3, 2, 0, 3, 4], dtype=np.int32),  # edge_nodes
        np.array([4], dtype=np.int32),  # expected
    ),
    (
        np.array([0.0, 1.0, 1.0, 0.0, 0.0, 2.0], dtype=np.double),  # node_x
        np.array([0.0, 0.0, 1.0, 1.0, 2.0, 1.0], dtype=np.double),  # node_y
        np.array([0, 1, 1, 3, 2, 3, 2, 0, 3, 4, 2, 5], dtype=np.int32),  # edge_nodes
        np.array([4, 5], dtype=np.int32),  # expected
    ),
]


@pytest.mark.parametrize(
    "node_x, node_y, edge_nodes, expected", cases_get_hanging_edges_mesh2d
)
def test_get_hanging_edges_mesh2d(
    node_x: np.ndarray, node_y: np.ndarray, edge_nodes: np.ndarray, expected: int
):
    """Tests `get_hanging_edges_mesh2d` by comparing the returned hanging edges with the expected ones
    4*
    |
    3---2---5*
    |   |
    0---1
    """

    mk = MeshKernel()

    mesh2d = Mesh2d(node_x, node_y, edge_nodes)

    mk.set_mesh2d(mesh2d)

    result = mk.get_hanging_edges_mesh2d()

    assert_array_equal(result, expected)


def test_delete_hanging_edges_mesh2d():
    """Tests `delete_hanging_edges_mesh2d` by deleting 2 hanging edges in a simple Mesh2d
    4*
    |
    3---2---5*
    |   |
    0---1
    """

    mk = MeshKernel()

    node_x = np.array([0.0, 1.0, 1.0, 0.0, 0.0, 2.0], dtype=np.double)
    node_y = np.array([0.0, 0.0, 1.0, 1.0, 2.0, 1.0], dtype=np.double)
    edge_nodes = np.array([0, 1, 1, 2, 2, 3, 3, 0, 3, 4, 2, 5], dtype=np.int32)

    mesh2d = Mesh2d(node_x, node_y, edge_nodes)

    mk.set_mesh2d(mesh2d)

    mk.delete_hanging_edges_mesh2d()

    mesh2d = mk.get_mesh2d()

    assert mesh2d.node_x.size == 4
    assert mesh2d.edge_x.size == 4
    assert mesh2d.face_x.size == 1


def test_make_mesh_from_polygon_mesh2d():
    """Tests `make_mesh_from_polygon_mesh2d` by creating a mesh2d from a simple hexagon."""

    mk = MeshKernel(False)

    #   5__4
    #  /    \
    # 0      3
    #  \1__2/
    x_coordinates = np.array([0.0, 0.5, 1.5, 2.0, 1.5, 0.5, 0.0], dtype=np.double)
    y_coordinates = np.array([1.0, 0.0, 0.0, 1.0, 2.0, 2.0, 1.0], dtype=np.double)
    polygon = GeometryList(x_coordinates, y_coordinates)

    mk.make_mesh_from_polygon_mesh2d(polygon)

    mesh2d = mk.get_mesh2d()

    assert mesh2d.node_x.size == 7
    assert mesh2d.edge_x.size == 12
    assert mesh2d.face_x.size == 6


def test_make_mesh_from_samples_mesh2d():
    """Tests `make_mesh_from_samples_mesh2d` by creating a mesh2d from six sample points."""

    mk = MeshKernel(False)

    #  5  4
    # 0    3
    #  1  2
    x_coordinates = np.array([0.0, 0.5, 1.5, 2.0, 1.5, 0.5, 0.0], dtype=np.double)
    y_coordinates = np.array([1.0, 0.0, 0.0, 1.0, 2.0, 2.0, 1.0], dtype=np.double)
    polygon = GeometryList(x_coordinates, y_coordinates)

    mk.make_mesh_from_samples_mesh2d(polygon)

    mesh2d = mk.get_mesh2d()

    assert mesh2d.node_x.size == 6
    assert mesh2d.edge_x.size == 9
    assert mesh2d.face_x.size == 4


cases_refine_polygon = [
    (0, 0, 30.0, 9),
    (0, 1, 30.0, 6),
    (0, 2, 30.0, 7),
    (0, 3, 30.0, 8),
    (0, 4, 30.0, 9),
    (0, 0, 20.0, 13),
    (0, 1, 20.0, 7),
    (0, 2, 20.0, 9),
    (0, 3, 20.0, 11),
    (0, 4, 20.0, 13),
]


@pytest.mark.parametrize("start, end, length, exp_nodes", cases_refine_polygon)
def test_refine_polygon(start: int, end: int, length: float, exp_nodes: int):
    """Tests `refine_polygon` by refining a simple polygon."""

    mk = MeshKernel(False)

    # 3---2
    # |   |
    # 0---1
    x_coordinates = np.array([0.0, 60.0, 60.0, 0.0, 0.0], dtype=np.double)
    y_coordinates = np.array([0.0, 0.0, 60.0, 60.0, 0.0], dtype=np.double)
    polygon = GeometryList(x_coordinates, y_coordinates)

    geom = mk.refine_polygon(polygon, start, end, length)

    assert geom.x_coordinates.size == exp_nodes


cases_refine_based_on_samples_mesh2d = [
    # (0.5, 1, 9, 12, 4),  # TODO throws refinement_type =1 throws error.
    (0.5, 2, 25, 40, 16),
    (0.5, 3, 9, 12, 4),
]


@pytest.mark.parametrize(
    "min_face_size, refinement_type, exp_nodes, exp_edges, exp_faces",
    cases_refine_based_on_samples_mesh2d,
)
def test_refine_based_on_samples_mesh2d(
    meshkernel_with_mesh2d: MeshKernel,
    min_face_size: float,
    refinement_type: RefinementType,
    exp_nodes: int,
    exp_edges: int,
    exp_faces: int,
):
    """Tests `refine_based_on_samples_mesh2d` with a simple 3x3 mesh.

    6---7---8
    |   |   |
    3---4---5
    |   |   |
    0---1---2
    """
    mk = meshkernel_with_mesh2d(3, 3)

    x_coordinates = np.array([0.0, 0.0, 2.0, 2.0], dtype=np.double)
    y_coordinates = np.array([0.0, 2.0, 2.0, 0.0], dtype=np.double)
    values = np.array([0, 0, 0, 0], dtype=np.double)
    samples = GeometryList(x_coordinates, y_coordinates, values)

    interpolation_params = InterpolationParameters(False, False)
    sample_refine_params = SampleRefineParameters(
        1, min_face_size, refinement_type, 1, 0.0, False
    )

    mk.refine_based_on_samples_mesh2d(
        samples, interpolation_params, sample_refine_params
    )

    mesdh2d = mk.get_mesh2d()

    assert mesdh2d.node_x.size == exp_nodes
    assert mesdh2d.edge_x.size == exp_edges
    assert mesdh2d.face_x.size == exp_faces


cases_refine_based_on_polygon_mesh2d = [
    (1, 25, 40, 16),
    (2, 81, 144, 64),
    (3, 289, 544, 256),
]


@pytest.mark.parametrize(
    "max_iterations, exp_nodes, exp_edges, exp_faces",
    cases_refine_based_on_polygon_mesh2d,
)
def test_refine_based_on_polygon_mesh2d(
    meshkernel_with_mesh2d: MeshKernel,
    max_iterations: int,
    exp_nodes: int,
    exp_edges: int,
    exp_faces: int,
):
    """Tests `refine_based_on_polygon_mesh2d` with a simple 3x3 mesh.

    6---7---8
    |   |   |
    3---4---5
    |   |   |
    0---1---2
    """

    mk = meshkernel_with_mesh2d(3, 3)

    x_coordinates = np.array([0.0, 0.0, 2.0, 2.0, 0.0], dtype=np.double)
    y_coordinates = np.array([0.0, 2.0, 2.0, 0.0, 0.0], dtype=np.double)
    polygon = GeometryList(x_coordinates, y_coordinates)

    interpolation_params = InterpolationParameters(
        True, False, max_refinement_iterations=max_iterations
    )
    mk.refine_based_on_polygon_mesh2d(polygon, interpolation_params)

    mesdh2d = mk.get_mesh2d()

    assert mesdh2d.node_x.size == exp_nodes
    assert mesdh2d.edge_x.size == exp_edges
    assert mesdh2d.face_x.size == exp_faces


def test_get_mesh_boundaries_as_polygons_mesh2d(meshkernel_with_mesh2d: MeshKernel):
    """Tests `get_mesh_boundaries_as_polygons_mesh2d` by checking if the resulted boundary is as expected"""

    mk = meshkernel_with_mesh2d(3, 3)

    mesh_boundary = mk.get_mesh_boundaries_as_polygons_mesh2d()
    assert_array_equal(
        mesh_boundary.x_coordinates,
        np.array([0.0, 0.0, 0.0, 1.0, 2.0, 2.0, 2.0, 1.0, 0.0], dtype=np.double),
    )
    assert_array_equal(
        mesh_boundary.y_coordinates,
        np.array([0.0, 1.0, 2.0, 2.0, 2.0, 1.0, 0.0, 0.0, 0.0], dtype=np.double),
    )


cases_merge_nodes_mesh2d = [(1e-2, 4), (1e-4, 5)]


@pytest.mark.parametrize("merging_distance, number_of_nodes", cases_merge_nodes_mesh2d)
def test_merge_nodes_mesh2d(merging_distance: float, number_of_nodes: int):
    """Test if `merge_nodes_mesh2d` reduces the number of close nodes

    4---3
    |   |
    01--2
    """
    mk = MeshKernel()

    # Set up mesh
    edge_nodes = np.array([0, 1, 1, 2, 2, 3, 3, 4, 4, 0], dtype=np.int32)
    node_x = np.array([0.0, 1e-3, 1.0, 1.0, 0.0], dtype=np.double)
    node_y = np.array([0.0, 0.0, 0.0, 1.0, 1.0], dtype=np.double)
    input_mesh2d = Mesh2d(node_x, node_y, edge_nodes)
    mk.set_mesh2d(input_mesh2d)

    # Define polygon where we want to merge
    x_coordinates = np.array([-1.0, 2.0, 2.0, -1.0, -1.0], dtype=np.double)
    y_coordinates = np.array([-1.0, -1.0, 2.0, 2.0, -1.0], dtype=np.double)
    geometry_list = GeometryList(x_coordinates, y_coordinates)

    mk.merge_nodes_mesh2d(geometry_list, merging_distance)

    output_mesh2d = mk.get_mesh2d()

    assert output_mesh2d.node_x.size == number_of_nodes


cases_merge_two_nodes_mesh2d = [(0, 1, 4), (4, 5, 4), (0, 4, 3)]


@pytest.mark.parametrize(
    "first_node, second_node, num_faces", cases_merge_two_nodes_mesh2d
)
def test_merge_two_nodes_mesh2d(
    meshkernel_with_mesh2d: MeshKernel,
    first_node: int,
    second_node: int,
    num_faces: int,
):
    """Tests `merge_two_nodes_mesh2d` by checking if two selected nodes are properly merged

    6---7---8
    |   |   |
    3---4---5
    |   |   |
    0---1---2
    """

    mk = meshkernel_with_mesh2d(3, 3)

    mk.merge_two_nodes_mesh2d(first_node, second_node)

    output_mesh2d = mk.get_mesh2d()

    assert output_mesh2d.node_x.size == 8
    assert output_mesh2d.face_x.size == num_faces


cases_get_points_in_polygon = [
    (
        # Select all
        np.array([0.0, 3.0, 3.0, 0.0, 0.0]),
        np.array([0.0, 0.0, 3.0, 3.0, 0.0]),
        np.array([1.0, 1.0, 1.0, 1.0, 1.0]),
    ),
    (
        # Select right half
        np.array([1.5, 3.0, 3.0, 1.5, 1.5]),
        np.array([0.0, 0.0, 3.0, 3.0, 0.0]),
        np.array([0.0, 1.0, 1.0, 0.0, 0.0]),
    ),
    (
        # Select bottom-right
        np.array([1.5, 3.0, 3.0, 1.5, 1.5]),
        np.array([0.0, 0.0, 1.5, 1.5, 0.0]),
        np.array([0.0, 1.0, 0.0, 0.0, 0.0]),
    ),
    (
        # Select top half
        np.array([0.0, 3.0, 3.0, 0.0, 0.0]),
        np.array([1.5, 1.5, 3.0, 3.0, 1.5]),
        np.array([0.0, 0.0, 1.0, 1.0, 0.0]),
    ),
    (
        # Select top-left
        np.array([0.0, 1.5, 1.5, 0.0, 0.0]),
        np.array([1.5, 1.5, 3.0, 3.0, 1.5]),
        np.array([0.0, 0.0, 0.0, 1.0, 0.0]),
    ),
]


@pytest.mark.parametrize(
    "selecting_x, selecting_y, exp_values",
    cases_get_points_in_polygon,
)
def test_get_points_in_polygon(
    selecting_x: np.array, selecting_y: np.array, exp_values: np.array
):
    """Tests `get_points_in_polygon` with a simple polygon and various selecting polygons."""

    selecting_polygon = GeometryList(selecting_x, selecting_y)

    x_coordinates = np.array([1.0, 2.0, 2.0, 1.0, 1.0], dtype=np.double)
    y_coordinates = np.array([1.0, 1.0, 2.0, 2.0, 1.0], dtype=np.double)
    selected_polygon = GeometryList(x_coordinates, y_coordinates)

    mk = MeshKernel(False)

    selection = mk.get_points_in_polygon(selecting_polygon, selected_polygon)

    assert_array_equal(selection.values, exp_values)


def test_count_obtuse_triangles_mesh2d():
    r"""Tests `count_obtuse_triangles_mesh2d` on a 3x3 mesh with two obtuse triangles.

    6---7---8
    | /   \ |
    3---4---5
    | \   / |
    0---1---2

    """
    mk = MeshKernel(False)

    # Mesh with obtuse triangles (4, 5, 7 and 1, 5, 4)
    node_x = np.array([0.0, 1.0, 2.0, 0.0, 1.5, 2.0, 0.0, 1.0, 2.0], dtype=np.double)
    node_y = np.array([0.0, 0.0, 0.0, 1.0, 1.0, 1.0, 2.0, 2.0, 2.0], dtype=np.double)
    edge_nodes = np.array(
        [
            0,
            1,
            1,
            2,
            3,
            4,
            4,
            5,
            6,
            7,
            7,
            8,
            0,
            3,
            1,
            4,
            2,
            5,
            3,
            6,
            4,
            7,
            5,
            8,
            1,
            3,
            1,
            5,
            3,
            7,
            5,
            7,
        ],
        dtype=np.int32,
    )

    mk.set_mesh2d(Mesh2d(node_x, node_y, edge_nodes))

    n_obtuse_triangles = mk.count_obtuse_triangles_mesh2d()

    assert n_obtuse_triangles == 2


def test_get_obtuse_triangles_mass_centers_mesh2d():
    r"""Tests `get_obtuse_triangles_mass_centers_mesh2d` on a 3x3 mesh with two obtuse triangles.

    6---7---8
    | /   \ |
    3---4---5
    | \   / |
    0---1---2

    """
    mk = MeshKernel(False)

    # Mesh with obtuse triangles (4, 5, 7 and 1, 5, 4)
    node_x = np.array([0.0, 1.0, 2.0, 0.0, 1.5, 2.0, 0.0, 1.0, 2.0], dtype=np.double)
    node_y = np.array([0.0, 0.0, 0.0, 1.0, 1.0, 1.0, 2.0, 2.0, 2.0], dtype=np.double)
    edge_nodes = np.array(
        [
            0,
            1,
            1,
            2,
            3,
            4,
            4,
            5,
            6,
            7,
            7,
            8,
            0,
            3,
            1,
            4,
            2,
            5,
            3,
            6,
            4,
            7,
            5,
            8,
            1,
            3,
            1,
            5,
            3,
            7,
            5,
            7,
        ],
        dtype=np.int32,
    )

    mk.set_mesh2d(Mesh2d(node_x, node_y, edge_nodes))

    obtuse_triangles = mk.get_obtuse_triangles_mass_centers_mesh2d()

    assert obtuse_triangles.x_coordinates.size == 2

    assert obtuse_triangles.x_coordinates[0] == 1.5
    assert obtuse_triangles.y_coordinates[0] == approx(0.666, 0.01)

    assert obtuse_triangles.x_coordinates[1] == 1.5
    assert obtuse_triangles.y_coordinates[1] == approx(1.333, 0.01)


cases_count_small_flow_edge_centers_mesh2d = [(0.9, 0), (1.0, 0), (1.1, 4)]


@pytest.mark.parametrize(
    "threshold, exp_int", cases_count_small_flow_edge_centers_mesh2d
)
def test_count_small_flow_edge_centers_mesh2d(threshold: float, exp_int: int):
    """Tests `count_small_flow_edge_centers_mesh2d` with a simple 3x3 mesh with 4 small flow edges.

    6---7---8
    | 11|-12|
    3-|-4-|-5
    | 9-|-10|
    0---1---2
    """

    mk = MeshKernel(False)

    node_x = np.array(
        [0.0, 1.0, 2.0, 0.0, 1.0, 2.0, 0.0, 1.0, 2.0, 0.5, 1.5, 0.5, 1.5],
        dtype=np.double,
    )
    node_y = np.array(
        [0.0, 0.0, 0.0, 1.0, 1.0, 1.0, 2.0, 2.0, 2.0, 0.5, 0.5, 1.5, 1.5],
        dtype=np.double,
    )
    edge_nodes = np.array(
        [
            0,
            1,
            1,
            2,
            3,
            4,
            4,
            5,
            6,
            7,
            7,
            8,
            0,
            3,
            1,
            4,
            2,
            5,
            3,
            6,
            4,
            7,
            5,
            8,
            9,
            10,
            11,
            12,
            9,
            11,
            10,
            12,
        ],
        dtype=np.int32,
    )

    mk.set_mesh2d(Mesh2d(node_x, node_y, edge_nodes))

    n_small_flow_edges = mk.count_small_flow_edge_centers_mesh2d(threshold)

    assert n_small_flow_edges == exp_int


def test_get_small_flow_edge_centers_mesh2d():
    """Tests `get_small_flow_edge_centers_mesh2d` with a simple 3x3 mesh with 4 small flow edges.

    6---7---8
    | 11|-12|
    3-|-4-|-5
    | 9-|-10|
    0---1---2
    """

    mk = MeshKernel(False)

    node_x = np.array(
        [0.0, 1.0, 2.0, 0.0, 1.0, 2.0, 0.0, 1.0, 2.0, 0.5, 1.5, 0.5, 1.5],
        dtype=np.double,
    )
    node_y = np.array(
        [0.0, 0.0, 0.0, 1.0, 1.0, 1.0, 2.0, 2.0, 2.0, 0.5, 0.5, 1.5, 1.5],
        dtype=np.double,
    )
    edge_nodes = np.array(
        [
            0,
            1,
            1,
            2,
            3,
            4,
            4,
            5,
            6,
            7,
            7,
            8,
            0,
            3,
            1,
            4,
            2,
            5,
            3,
            6,
            4,
            7,
            5,
            8,
            9,
            10,
            11,
            12,
            9,
            11,
            10,
            12,
        ],
        dtype=np.int32,
    )

    mk.set_mesh2d(Mesh2d(node_x, node_y, edge_nodes))

    small_flow_edge_centers = mk.get_small_flow_edge_centers_mesh2d(1.1)

    assert small_flow_edge_centers.x_coordinates.size == 4

    assert small_flow_edge_centers.x_coordinates[0] == 0.5
    assert small_flow_edge_centers.y_coordinates[0] == 1.0
    assert small_flow_edge_centers.x_coordinates[1] == 1.5
    assert small_flow_edge_centers.y_coordinates[1] == 1.0
    assert small_flow_edge_centers.x_coordinates[2] == 1.0
    assert small_flow_edge_centers.y_coordinates[2] == 0.5
    assert small_flow_edge_centers.x_coordinates[3] == 1.0
    assert small_flow_edge_centers.y_coordinates[3] == 1.5


def test_delete_small_flow_edges_and_small_triangles_mesh2d_delete_small_flow_edges():
    r"""Tests `get_small_flow_edge_centers_mesh2d` with a simple mesh with one small flow link.

    3---4---5
    | 6-|-7 |
    0---1---2
    """

    mk = MeshKernel(False)

    node_x = np.array(
        [0.0, 1.0, 2.0, 0.0, 1.0, 2.0, 0.5, 1.5],
        dtype=np.double,
    )
    node_y = np.array(
        [0.0, 0.0, 0.0, 1.0, 1.0, 1.0, 0.5, 0.5],
        dtype=np.double,
    )
    edge_nodes = np.array(
        [0, 1, 1, 2, 3, 4, 4, 5, 0, 3, 1, 4, 2, 5, 6, 7],
        dtype=np.int32,
    )

    mk.set_mesh2d(Mesh2d(node_x, node_y, edge_nodes))

    mk.delete_small_flow_edges_and_small_triangles_mesh2d(1.1, 0.01)

    mesh2d = mk.get_mesh2d()

    assert mesh2d.node_x.size == 8
    assert mesh2d.edge_x.size == 7
    assert mesh2d.face_x.size == 1


def test_delete_small_flow_edges_and_small_triangles_mesh2d_delete_small_triangles():
    r"""Tests `get_small_flow_edge_centers_mesh2d` with a simple mesh with one small triangle.

    3---4---5\
    |   |   | 6
    0---1---2/
    """

    mk = MeshKernel(False)

    node_x = np.array(
        [0.0, 1.0, 2.0, 0.0, 1.0, 2.0, 2.1],
        dtype=np.double,
    )
    node_y = np.array(
        [0.0, 0.0, 0.0, 1.0, 1.0, 1.0, 0.5],
        dtype=np.double,
    )
    edge_nodes = np.array(
        [0, 1, 1, 2, 3, 4, 4, 5, 0, 3, 1, 4, 2, 5, 5, 6, 6, 2],
        dtype=np.int32,
    )

    mk.set_mesh2d(Mesh2d(node_x, node_y, edge_nodes))

    mk.delete_small_flow_edges_and_small_triangles_mesh2d(1.0, 0.01)

    mesh2d = mk.get_mesh2d()

    assert mesh2d.node_x.size == 7
    assert mesh2d.edge_x.size == 8
    assert mesh2d.face_x.size == 2


cases_nodes_in_polygons_mesh2d = [
    (np.array([1.5, 2.5, 2.5, 1.5, 1.5]), np.array([1.5, 1.5, 2.5, 2.5, 1.5]), True, 1),
    (
        np.array([1.5, 2.5, 2.5, 1.5, 1.5]),
        np.array([1.5, 1.5, 2.5, 2.5, 1.5]),
        False,
        8,
    ),
    (
        np.array([]),
        np.array([]),
        True,
        9,
    ),
]


@pytest.mark.parametrize(
<<<<<<< HEAD
    "x_coordinates, y_coordinates, inside, num_nodes", cases_nodes_in_polygons_mesh2d
=======
    "x_coordinates, y_coordinates, inside, exp_num_nodes",
    cases_nodes_in_polygons_mesh2d,
>>>>>>> b64c1310
)
def test_nodes_in_polygons_mesh2d(
    meshkernel_with_mesh2d: MeshKernel,
    x_coordinates: ndarray,
    y_coordinates: ndarray,
    inside: bool,
    exp_num_nodes: int,
):
    """Tests `nodes_in_polygons_mesh2d` by checking if it returns the correct number of nodes

    6---7---8
    |   |   |
    3---4---5
    |   |   |
    0---1---2
    """

    mk = meshkernel_with_mesh2d(3, 3)
    geometry_list = GeometryList(x_coordinates, y_coordinates)
    selected_nodes = mk.get_nodes_in_polygons_mesh2d(geometry_list, inside)

    assert selected_nodes.size == exp_num_nodes<|MERGE_RESOLUTION|>--- conflicted
+++ resolved
@@ -1198,12 +1198,8 @@
 
 
 @pytest.mark.parametrize(
-<<<<<<< HEAD
-    "x_coordinates, y_coordinates, inside, num_nodes", cases_nodes_in_polygons_mesh2d
-=======
     "x_coordinates, y_coordinates, inside, exp_num_nodes",
     cases_nodes_in_polygons_mesh2d,
->>>>>>> b64c1310
 )
 def test_nodes_in_polygons_mesh2d(
     meshkernel_with_mesh2d: MeshKernel,
