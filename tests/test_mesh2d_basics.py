--- conflicted
+++ resolved
@@ -2307,8 +2307,6 @@
     mesh2d = mk.mesh2d_get()
     assert len(values) == len(mesh2d.edge_x)
 
-
-<<<<<<< HEAD
 cases_get_property = [
     (
         Mesh2d.Property.ORTHOGONALITY,
@@ -2394,7 +2392,7 @@
     property_list = mk.mesh2d_get_property(property)
 
     assert property_list.values == approx(expected_values, abs=1e-6)
-=======
+
 def test_mesh2d_get_filtered_face_polygons():
     """Test mesh2d_get_filtered_face_polygons,
     getting the polygons of faces with all edges having bad orthogonality values
@@ -2420,5 +2418,4 @@
     expected_coordinates_y = np.array([23.6, 14.0, 6.9, 16.2, 23.6], dtype=np.double)
 
     assert face_polygons.x_coordinates == approx(expected_coordinates_x, abs=1e-6)
-    assert face_polygons.y_coordinates == approx(expected_coordinates_y, abs=1e-6)
->>>>>>> fe2c3171
+    assert face_polygons.y_coordinates == approx(expected_coordinates_y, abs=1e-6)