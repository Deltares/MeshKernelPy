import numpy as np
import pytest
from numpy import ndarray
from numpy.testing import assert_array_equal

from meshkernel import GeometryList, Mesh1d, Mesh2dFactory, MeshKernel


def sort_contacts_by_mesh2d_indices(contacts):
    """Sort the contacts by the mesh2d indices to get consistent results.
    The contacts computed by meshkernel can be in any order
    """
    if len(contacts.mesh1d_indices) == 0 or len(contacts.mesh2d_indices) == 0:
        return contacts

    indices = np.argsort(contacts.mesh2d_indices)
    contacts.mesh1d_indices = contacts.mesh1d_indices[indices]
    contacts.mesh2d_indices = contacts.mesh2d_indices[indices]

    return contacts


def test_mesh1d_get():
    r"""Tests `mesh1d_set` and `mesh1d_get` to set and get a simple mesh.

      1   3
     / \ /
    0   2
    """
    mk = MeshKernel()

    node_x = np.array([0.0, 1.0, 2.0, 3.0], dtype=np.double)
    node_y = np.array([0.0, 1.0, 0.0, 1.0], dtype=np.double)
    edge_nodes = np.array([0, 1, 1, 2, 2, 3], dtype=np.int32)
    input_mesh1d = Mesh1d(node_x, node_y, edge_nodes)

    mk.mesh1d_set(input_mesh1d)

    output_mesh1d = mk.mesh1d_get()

    # Test if the input and output differs
    assert_array_equal(output_mesh1d.edge_nodes, input_mesh1d.edge_nodes)
    assert_array_equal(output_mesh1d.node_x, input_mesh1d.node_x)
    assert_array_equal(output_mesh1d.node_y, input_mesh1d.node_y)


def test_contacts_compute_single():
    """Tests `contacts_compute_single` with a 5x5 Mesh2d and a Mesh1d with 5 nodes.

    30--31--32--33--34--35
    |   |   |   |   |  /|
    24--25--26--27--28--29
    |   |   |   |  /|   |
    18--19--20--21--22--23
    |   |   |  /|   |   |
    12--13--14--15--16--17
    |   |  /|   |   |   |
    6---7---8---9---10--11
    |  /|   |   |   |   |
    0---1---2---3---4---5
    """

    mk = MeshKernel()

    mesh2d = Mesh2dFactory.create(5, 5)

    node_x = np.array([0.75, 1.75, 2.75, 3.75, 4.75], dtype=np.double)
    node_y = np.array([0.25, 1.25, 2.25, 3.25, 4.25], dtype=np.double)
    edge_nodes = np.array([0, 1, 1, 2, 2, 3, 3, 4], dtype=np.int32)
    mesh1d = Mesh1d(node_x, node_y, edge_nodes)

    mk.mesh2d_set(mesh2d)
    mk.mesh1d_set(mesh1d)

    node_mask = np.full(node_x.size, True)

    polygon_x = np.array([-1.0, 6.0, 6.0, -1.0, -1.0], dtype=np.double)
    polygon_y = np.array([-1.0, -1.0, 6.0, 6.0, -1.0], dtype=np.double)
    polygon = GeometryList(polygon_x, polygon_y)

    mk.contacts_compute_single(node_mask, polygon)

    contacts = mk.contacts_get()
    contacts = sort_contacts_by_mesh2d_indices(contacts)

    assert contacts.mesh1d_indices.size == 5
    assert contacts.mesh2d_indices.size == 5
<<<<<<< HEAD

    assert contacts.mesh1d_indices[0] == 0
    assert contacts.mesh1d_indices[1] == 1
    assert contacts.mesh1d_indices[2] == 2
    assert contacts.mesh1d_indices[3] == 3
    assert contacts.mesh1d_indices[4] == 4

=======

    assert contacts.mesh1d_indices[0] == 0
    assert contacts.mesh1d_indices[1] == 1
    assert contacts.mesh1d_indices[2] == 2
    assert contacts.mesh1d_indices[3] == 3
    assert contacts.mesh1d_indices[4] == 4

>>>>>>> 1b36b91d
    assert contacts.mesh2d_indices[0] == 0
    assert contacts.mesh2d_indices[1] == 6
    assert contacts.mesh2d_indices[2] == 12
    assert contacts.mesh2d_indices[3] == 18
    assert contacts.mesh2d_indices[4] == 24


def test_contacts_compute_multiple():
    """Tests `contacts_compute_multiple` with a 5x5 Mesh2d and a Mesh1d with 5 nodes.

    30--31--32--33--34--35
    |   |   |   |   |  /|
    24--25--26--27--28--29
    |   |   |   |  /|   |
    18--19--20--21--22--23
    |   |   |  /|   |   |
    12--13--14--15--16--17
    |   |  /|   |   |   |
    6---7---8---9---10--11
    |  /|   |   |   |   |
    0---1---2---3---4---5
    """

    mk = MeshKernel()

    mesh2d = Mesh2dFactory.create(5, 5)

    node_x = np.array([0.7, 1.5, 2.6, 3.9, 4.8], dtype=np.double)
    node_y = np.array([0.3, 1.4, 2.6, 3.2, 4.2], dtype=np.double)
    edge_nodes = np.array([0, 1, 1, 2, 2, 3, 3, 4], dtype=np.int32)
    mesh1d = Mesh1d(node_x, node_y, edge_nodes)

    mk.mesh2d_set(mesh2d)
    mk.mesh1d_set(mesh1d)

    node_mask = np.full(node_x.size, True)

    mk.contacts_compute_multiple(node_mask)

    contacts = mk.contacts_get()

    contacts = sort_contacts_by_mesh2d_indices(contacts)

    assert contacts.mesh1d_indices.size == 9
    assert contacts.mesh2d_indices.size == 9

    assert_array_equal(contacts.mesh1d_indices, [0, 0, 1, 1, 2, 3, 3, 3, 4])
    assert_array_equal(contacts.mesh2d_indices, [0, 1, 6, 7, 12, 13, 18, 19, 24])


def test_contacts_compute_with_polygons():
    """Tests `contacts_compute_with_polygons` with a 5x5 Mesh2d and a Mesh1d with 5 nodes.

    30--31--32--33--34--35
    |   |   |   |   | / |
    24--25--26--27--28--29
    |   |   |   | / |   |
    18--19--20--21--22--23
    |   |   | / |   |   |
    12--13--14--15--16--17
    |   | / |   |   |   |
    6---7---8---9---10--11
    | / |   |   |   |   |
    0---1---2---3---4---5
    """

    mk = MeshKernel()

    mesh2d = Mesh2dFactory.create(5, 5)

    node_x = np.array([0.5, 1.5, 2.5, 3.5, 4.5], dtype=np.double)
    node_y = np.array([0.5, 1.5, 2.5, 3.5, 4.5], dtype=np.double)
    edge_nodes = np.array([0, 1, 1, 2, 2, 3, 3, 4], dtype=np.int32)
    mesh1d = Mesh1d(node_x, node_y, edge_nodes)

    mk.mesh2d_set(mesh2d)
    mk.mesh1d_set(mesh1d)

    node_mask = np.full(node_x.size, True)

    # Two polygons around Mesh2d nodes 4, 5, 23, 22 and 12, 13, 31, 30
    separator = -999.0
    polygon_x = np.array(
        [-0.1, 1.1, 1.1, -0.1, -0.1, separator, 3.9, 5.1, 5.1, 3.9, 3.9],
        dtype=np.double,
    )
    polygon_y = np.array(
        [1.9, 1.9, 5.1, 5.1, 1.9, separator, -0.1, -0.1, 3.1, 3.1, -0.1],
        dtype=np.double,
    )
    polygon = GeometryList(polygon_x, polygon_y)

    mk.contacts_compute_with_polygons(node_mask, polygon)

    contacts = mk.contacts_get()

    contacts = sort_contacts_by_mesh2d_indices(contacts)

    assert contacts.mesh1d_indices.size == 2
    assert contacts.mesh2d_indices.size == 2

    assert contacts.mesh1d_indices[0] == 1
    assert contacts.mesh1d_indices[1] == 3

    assert contacts.mesh2d_indices[0] == 10
    assert contacts.mesh2d_indices[1] == 14


def test_contacts_compute_with_points():
    """Tests `contacts_compute_with_points` with a 5x5 Mesh2d and a Mesh1d with 5 nodes.

    30--31--32--33--34--35
    |   |   |   |   | / |
    24--25--26--27--28--29
    |   |   |   | / |   |
    18--19--20--21--22--23
    |   |   | / |   |   |
    12--13--14--15--16--17
    |   | / |   |   |   |
    6---7---8---9---10--11
    | / |   |   |   |   |
    0---1---2---3---4---5
    """

    mk = MeshKernel()

    mesh2d = Mesh2dFactory.create(5, 5)

    node_x = np.array([0.5, 1.5, 2.5, 3.5, 4.5], dtype=np.double)
    node_y = np.array([0.5, 1.5, 2.5, 3.5, 4.5], dtype=np.double)
    edge_nodes = np.array([0, 1, 1, 2, 2, 3, 3, 4], dtype=np.int32)
    mesh1d = Mesh1d(node_x, node_y, edge_nodes)

    mk.mesh2d_set(mesh2d)
    mk.mesh1d_set(mesh1d)

    node_mask = np.full(node_x.size, True)

    # Three points in Mesh2d faces 10, 8, 14
    points_x = np.array([0.5, 3.5, 4.5], dtype=np.double)
    points_y = np.array([2.5, 1.5, 2.5], dtype=np.double)
    points = GeometryList(points_x, points_y)

    mk.contacts_compute_with_points(node_mask, points)

    contacts = mk.contacts_get()

    contacts = sort_contacts_by_mesh2d_indices(contacts)

    assert contacts.mesh1d_indices.size == 3
    assert contacts.mesh2d_indices.size == 3

    assert contacts.mesh1d_indices[0] == 2
    assert contacts.mesh1d_indices[1] == 1
    assert contacts.mesh1d_indices[2] == 3

    assert contacts.mesh2d_indices[0] == 8
    assert contacts.mesh2d_indices[1] == 10
    assert contacts.mesh2d_indices[2] == 14


cases_contacts_compute_boundary = [
    (
        np.array([True, True, True, True, True]),  # node_mask
        np.array([0, 2, 4], dtype=np.int32),  # exp_mesh1d_indices
        np.array([0, 2, 3], dtype=np.int32),  # exp_mesh2d_indices
    ),
    (
        np.array([True, False, False, False, True], dtype=np.int32),  # node_mask
        np.array([0, 0, 4], dtype=np.int32),  # exp_mesh1d_indices
        np.array([0, 2, 3], dtype=np.int32),  # exp_mesh2d_indices
    ),
    (
        np.array([False, False, True, True, True], dtype=np.int32),  # node_mask
        np.array([2, 4], dtype=np.int32),  # exp_mesh1d_indices
        np.array([2, 3], dtype=np.int32),  # exp_mesh2d_indices
    ),
    (
        np.array([True, False, False, True, True], dtype=np.int32),  # node_mask
        np.array([0, 3, 4], dtype=np.int32),  # exp_mesh1d_indices
        np.array([0, 2, 3], dtype=np.int32),  # exp_mesh2d_indices
    ),
    (
        np.array([False, False, True, False, False], dtype=np.int32),  # node_mask
        np.array([2], dtype=np.int32),  # exp_mesh1d_indices
        np.array([2], dtype=np.int32),  # exp_mesh2d_indices
    ),
    (
        np.array([False, False, False, False, False], dtype=np.int32),  # node_mask
        np.array([], dtype=np.int32),  # exp_mesh1d_indices
        np.array([], dtype=np.int32),  # exp_mesh2d_indices
    ),
]


@pytest.mark.parametrize(
    "node_mask, exp_mesh1d_indices, exp_mesh2d_indices",
    cases_contacts_compute_boundary,
)
def test_contacts_compute_boundary(
    node_mask: ndarray, exp_mesh1d_indices: ndarray, exp_mesh2d_indices: ndarray
):
    """Tests `contacts_compute_boundary` with a 2x2 Mesh2d and a Mesh1d with 5 nodes.


       ---3---4
     2
    |   6---7---8
    1   |   |   |
    |   3---4---5
    0   |   |   |
        0---1---2
    """

    mk = MeshKernel()

    mesh2d = Mesh2dFactory.create(2, 2)

    node_x = np.array([-1.0, -1.0, -0.5, 0.5, 1.5], dtype=np.double)
    node_y = np.array([0.5, 1.5, 2.5, 3.0, 3.0], dtype=np.double)
    edge_nodes = np.array([0, 1, 1, 2, 2, 3, 3, 4], dtype=np.int32)
    mesh1d = Mesh1d(node_x, node_y, edge_nodes)

    mk.mesh2d_set(mesh2d)
    mk.mesh1d_set(mesh1d)

    polygon_x = np.array([-1.1, 3.1, 3.1, -1.1, -1.1], dtype=np.double)
    polygon_y = np.array([-0.1, -0.1, 3.1, 3.1, -0.1], dtype=np.double)
    polygon = GeometryList(polygon_x, polygon_y)

    mk.contacts_compute_boundary(node_mask, polygon, 2.0)

    contacts = mk.contacts_get()

    contacts = sort_contacts_by_mesh2d_indices(contacts)

    assert_array_equal(contacts.mesh1d_indices, exp_mesh1d_indices)
    assert_array_equal(contacts.mesh2d_indices, exp_mesh2d_indices)<|MERGE_RESOLUTION|>--- conflicted
+++ resolved
@@ -85,7 +85,6 @@
 
     assert contacts.mesh1d_indices.size == 5
     assert contacts.mesh2d_indices.size == 5
-<<<<<<< HEAD
 
     assert contacts.mesh1d_indices[0] == 0
     assert contacts.mesh1d_indices[1] == 1
@@ -93,15 +92,6 @@
     assert contacts.mesh1d_indices[3] == 3
     assert contacts.mesh1d_indices[4] == 4
 
-=======
-
-    assert contacts.mesh1d_indices[0] == 0
-    assert contacts.mesh1d_indices[1] == 1
-    assert contacts.mesh1d_indices[2] == 2
-    assert contacts.mesh1d_indices[3] == 3
-    assert contacts.mesh1d_indices[4] == 4
-
->>>>>>> 1b36b91d
     assert contacts.mesh2d_indices[0] == 0
     assert contacts.mesh2d_indices[1] == 6
     assert contacts.mesh2d_indices[2] == 12
