# MeshKernelPy version
<<<<<<< HEAD
__version__ = "7.0.3"

# MeshKernel version
__backend_version__ = "7.0.3"
=======
__version__ = "7.0.2"

# MeshKernel version
__backend_version__ = "7.0.2"
>>>>>>> 6de8c128
<|MERGE_RESOLUTION|>--- conflicted
+++ resolved
@@ -1,12 +1,5 @@
 # MeshKernelPy version
-<<<<<<< HEAD
 __version__ = "7.0.3"
 
 # MeshKernel version
-__backend_version__ = "7.0.3"
-=======
-__version__ = "7.0.2"
-
-# MeshKernel version
-__backend_version__ = "7.0.2"
->>>>>>> 6de8c128
+__backend_version__ = "7.0.3"