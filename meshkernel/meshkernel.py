--- conflicted
+++ resolved
@@ -186,13 +186,8 @@
 
         return edge_index.value
 
-<<<<<<< HEAD
-    def insert_node_mesh2d(self, x: float, y: float) -> int:
-        """Insert a new node at the specified coordinates.
-=======
     def mesh2d_insert_node(self, x: float, y: float) -> int:
         """Insert a new node at the specified coordinates
->>>>>>> 2b0058b0
 
         Args:
             x (float): The x-coordinate of the new node.
@@ -542,8 +537,7 @@
 
         return selection
 
-<<<<<<< HEAD
-    def flip_edges_mesh2d(
+    def mesh2d_flip_edges(
         self,
         triangulation_required: bool,
         project_to_land_boundary_required: bool,
@@ -566,7 +560,7 @@
         c_land_boundaries = CGeometryList.from_geometrylist(land_boundaries)
 
         self._execute_function(
-            self.lib.mkernel_flip_edges_mesh2d,
+            self.lib.mkernel_mesh2d_flip_edges,
             self._meshkernelid,
             c_bool(triangulation_required),
             c_int(project_to_land_boundary_required),
@@ -574,10 +568,7 @@
             byref(c_land_boundaries),
         )
 
-    def _count_obtuse_triangles_mesh2d(self) -> int:
-=======
     def _mesh2d_count_obtuse_triangles(self) -> int:
->>>>>>> 2b0058b0
         """For internal use only.
 
         Gets the number of obtuse mesh2d triangles.
