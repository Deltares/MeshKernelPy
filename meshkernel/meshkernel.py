--- conflicted
+++ resolved
@@ -85,18 +85,15 @@
             raise OSError("Unsupported operating system: {}".format(system))
 
         self.lib = CDLL(str(lib_path))
-<<<<<<< HEAD
+        
         self.exit_code = self.__get_exit_codes()
-
-        self._allocate_state(is_geographic)
-=======
+        
         self._allocate_state(projection)
->>>>>>> 03dfb6bd
+
 
     def __del__(self):
         self._deallocate_state()
 
-<<<<<<< HEAD
     def __get_exit_codes(self) -> IntEnum:
         """Stores the backend exit codes
         Returns:
@@ -148,10 +145,7 @@
             },
         )
 
-    def _allocate_state(self, is_geographic: bool) -> None:
-=======
-    def _allocate_state(self, projection: ProjectionType) -> None:
->>>>>>> 03dfb6bd
+        def _allocate_state(self, projection: ProjectionType) -> None:
         """Creates a new empty mesh.
 
         Args:
@@ -1656,7 +1650,7 @@
     def curvilinear_compute_rectangular_grid(
         self, make_grid_parameters: MakeGridParameters
     ) -> None:
-        """Makes a new uniform curvilinear grid
+        """Makes a rectangular grid
 
         Args:
             make_grid_parameters (MakeGridParameters): The parameters used for making the uniform grid
@@ -1677,7 +1671,7 @@
         make_grid_parameters: MakeGridParameters,
         geometry_list: GeometryList,
     ) -> None:
-        """Makes a new curvilinear grid from polygons.
+        """Makes a rectangular grid from polygons.
 
         Args:
             make_grid_parameters (MakeGridParameters): The parameters used for making the uniform grid
@@ -1701,7 +1695,7 @@
         self,
         make_grid_parameters: MakeGridParameters,
     ) -> None:
-        """Makes a new uniform curvilinear grid on defined extension.
+        """Makes a rectangular grid on defined extension.
 
         Args:
             make_grid_parameters (MakeGridParameters): The parameters used for making the uniform grid
