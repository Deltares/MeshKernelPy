from __future__ import annotations

from enum import IntEnum, unique

import numpy as np
from matplotlib.collections import PolyCollection
from numpy import ndarray

import meshkernel.errors as mk_errors
from meshkernel.utils import plot_edges


@unique
class DeleteMeshOption(IntEnum):
    """Option to delete the mesh inside a polygon."""

    """Deletes mesh inside and not intersected """
    INSIDE_NOT_INTERSECTED = 0

    """Deletes mesh inside and intersected """
    INSIDE_AND_INTERSECTED = 1

    """Deletes the faces with circumcenters included in the polygon """
    FACES_WITH_INCLUDED_CIRCUMCENTERS = 2


@unique
class ProjectToLandBoundaryOption(IntEnum):
    """Option how to project to the land boundary."""

    DO_NOT_PROJECT_TO_LANDBOUNDARY = 0
    TO_ORIGINAL_NETBOUNDARY = 1
    OUTER_MESH_BOUNDARY_TO_LANDBOUNDARY = 2
    INNER_AND_OUTER_MESH_BOUNDARY_TO_LANDBOUNDARY = 3
    WHOLE_MESH = 4


@unique
class RefinementType(IntEnum):
    """Refinement type"""

    """Refinement that ensures that the courant criteria is not exceeded considering the sample depths."""
    WAVE_COURANT = 1

    """Refinement that refines recursively a fixed number of times."""
    REFINEMENT_LEVELS = 2

    """Refinement based on ridge detection."""
    RIDGE_DETECTION = 3


@unique
class Mesh2dLocation(IntEnum):
    """The Mesh2d location types."""

    FACES = 0
    NODES = 1
    EDGES = 2


@unique
class AveragingMethod(IntEnum):
    """The averaging methods."""

    """Computes a simple mean. """
    SIMPLE_AVERAGING = 1

    """Takes the value of the closest sample to the interpolation location. """
    CLOSEST_POINT = 2

    """Takes the maximum sample value. """
    MAX = 3

    """Takes the minimum sample value. """
    MIN = 4

    """Computes the inverse weighted sample mean. """
    INVERSE_WEIGHT_DISTANCE = 5

    """Computes the minimum absolute value. """
    MIN_ABS = 6


@unique
class ProjectionType(IntEnum):
    """The projection types."""

    CARTESIAN = 0
    SPHERICAL = 1
    SPHERICALACCURATE = 2


@unique
class InterpolationValues(IntEnum):
    """The possible types of the values to be interpolated in the gridded sample."""

    SHORT = 0
    FLOAT = 1
    INT = 2
    DOUBLE = 3


class Mesh2d:
    """This class is used for getting and setting two-dimensional mesh data.

    Attributes:
        node_x (ndarray): A 1D double array describing the x-coordinates of the nodes.
        node_y (ndarray): A 1D double array describing the y-coordinates of the nodes.
        edge_nodes (ndarray, optional): A 1D integer array describing the nodes composing each mesh 2d edge.
        face_nodes (ndarray, optional): A 1D integer array describing the nodes composing each mesh 2d face.
        nodes_per_face (ndarray, optional): A 1D integer array describing the nodes composing each mesh 2d face.
        edge_x (ndarray, optional): A 1D double array describing x-coordinates of the mesh edges' middle points.
        edge_y (ndarray, optional): A 1D double array describing x-coordinates of the mesh edges' middle points.
        face_x (ndarray, optional): A 1D double array describing x-coordinates of the mesh faces' mass centers.
        face_y (ndarray, optional): A 1D double array describing y-coordinates of the mesh faces' mass centers.
        edge_faces (ndarray, optional): A 1D integer array describing for each edge the indices of the faces.
        face_edges (ndarray, optional): A 1D integer array describing for each face the indices of the edges.

    """

    @unique
    class Property(IntEnum):
        """Different properties on a 2D mesh."""

<<<<<<< HEAD
        ORTHOGONALITY = (0,)
        EDGE_LENGTHS = 1
=======
        ORTHOGONALITY = 0
>>>>>>> fe2c3171

    def __init__(
        self,
        node_x=np.empty(0, dtype=np.double),
        node_y=np.empty(0, dtype=np.double),
        edge_nodes=np.empty(0, dtype=np.int32),
        face_nodes=np.empty(0, dtype=np.int32),
        nodes_per_face=np.empty(0, dtype=np.int32),
        edge_x=np.empty(0, dtype=np.double),
        edge_y=np.empty(0, dtype=np.double),
        face_x=np.empty(0, dtype=np.double),
        face_y=np.empty(0, dtype=np.double),
        edge_faces=np.empty(0, dtype=np.int32),
        face_edges=np.empty(0, dtype=np.int32),
    ):
        self.node_x: ndarray = np.asarray(node_x, dtype=np.double)
        self.node_y: ndarray = np.asarray(node_y, dtype=np.double)
        self.edge_nodes: ndarray = np.asarray(edge_nodes, dtype=np.int32)
        self.face_nodes: ndarray = np.asarray(face_nodes, dtype=np.int32)
        self.nodes_per_face: ndarray = np.asarray(nodes_per_face, dtype=np.int32)
        self.edge_x: ndarray = np.asarray(edge_x, dtype=np.double)
        self.edge_y: ndarray = np.asarray(edge_y, dtype=np.double)
        self.face_x: ndarray = np.asarray(face_x, dtype=np.double)
        self.face_y: ndarray = np.asarray(face_y, dtype=np.double)
        self.edge_faces: ndarray = np.asarray(edge_faces, dtype=np.int32)
        self.face_edges: ndarray = np.asarray(face_edges, dtype=np.int32)

        self.valid_nodes_map = {}
        self.valid_faces_map = {}
        self.valid_edges_map = {}

    def remove_invalid_values(self, float_invalid_value: float):
        """Removes invalid values that might be present in the arrays.
        Remove the corresponding entries in the others

        Args:
             float_invalid_value: (float): The float invalid value.
        """

        valid_node_indices = [
            i
            for i, (x, y) in enumerate(zip(self.node_x, self.node_y))
            if x != float_invalid_value and y != float_invalid_value
        ]
        self.valid_nodes_map = {
            old_index: new_index
            for new_index, old_index in enumerate(valid_node_indices)
        }

        self.node_x = np.array(
            [self.node_x[i] for i in valid_node_indices], dtype=np.double
        )
        self.node_y = np.array(
            [self.node_y[i] for i in valid_node_indices], dtype=np.double
        )
        self.edge_nodes = np.array(
            [
                self.valid_nodes_map[edge_node]
                for edge_node in self.edge_nodes
                if edge_node in self.valid_nodes_map
            ],
            dtype=np.int32,
        )
        self.face_nodes = np.array(
            [
                self.valid_nodes_map[face_node]
                for face_node in self.face_nodes
                if face_node in self.valid_nodes_map
            ],
            dtype=np.int32,
        )

        valid_face_indices = [
            i
            for i, (x, y) in enumerate(zip(self.face_x, self.face_y))
            if x != float_invalid_value and y != float_invalid_value
        ]
        self.valid_faces_map = {
            old_index: new_index
            for new_index, old_index in enumerate(valid_face_indices)
        }
        self.face_x = np.array(
            [self.face_x[i] for i in self.valid_faces_map], dtype=np.double
        )
        self.face_y = np.array(
            [self.face_y[i] for i in self.valid_faces_map], dtype=np.double
        )

        valid_edge_indices = [
            i
            for i, (x, y) in enumerate(zip(self.edge_x, self.edge_y))
            if x != float_invalid_value and y != float_invalid_value
        ]
        self.valid_edges_map = {
            old_index: new_index
            for new_index, old_index in enumerate(valid_edge_indices)
        }
        self.edge_x = np.array(
            [self.edge_x[i] for i in self.valid_edges_map], dtype=np.double
        )
        self.edge_y = np.array(
            [self.edge_y[i] for i in self.valid_edges_map], dtype=np.double
        )

        self.edge_faces = np.array(
            [self.edge_faces[i] for i in valid_edge_indices], dtype=np.int32
        )
        self.face_edges = np.array(
            [self.face_edges[i] for i in valid_face_indices], dtype=np.int32
        )

    def __eq__(self, other: Mesh2d):
        """Checks if the mesh is exactly equal to another.

        Args:
             other: (Mesh2d): The mesh to compare to.
        """
        return (
            np.array_equal(self.node_x, other.node_x)
            and np.array_equal(self.node_y, other.node_y)
            and np.array_equal(self.face_x, other.face_x)
            and np.array_equal(self.face_y, other.face_y)
            and np.array_equal(self.edge_x, other.edge_x)
            and np.array_equal(self.edge_y, other.edge_y)
            and np.array_equal(self.face_edges, other.face_edges)
            and np.array_equal(self.face_nodes, other.face_nodes)
            and np.array_equal(self.edge_faces, other.edge_faces)
            and np.array_equal(self.edge_nodes, other.edge_nodes)
            and np.array_equal(self.nodes_per_face, other.nodes_per_face)
        )

    def almost_equal(
        self, other: Mesh2d, rtol: float = 1.0e-5, atol: float = 1.0e-8
    ) -> bool:
        """Checks if the mesh is almost equal to another given relative and absolute tolerances.
           This applies only to float arrays (node_x, node_y, face_x, faces_y, edge_x, and edge_y).
           The following must be satisfied for each float array:
           absolute(self.float_array - other.float_array) <= (atol + rtol * absolute(other.float_array))
           Arrays containing indices and counts (face_edges, face_nodes, edge_faces, edge_nodes, nodes_per_face)
           must be exactly equal in both meshes.

        Args:
             other: (Mesh2d): The mesh to compare to.
             rtol (float): The relative tolerance. Default is1.0e-5.
             atol (float): The absolute tolerance. Default is  1.0e-8.
        """

        return (
            np.allclose(self.node_x, other.node_x, rtol, atol)
            and np.allclose(self.node_y, other.node_y, rtol, atol)
            and np.allclose(self.face_x, other.face_x, rtol, atol)
            and np.allclose(self.face_y, other.face_y, rtol, atol)
            and np.allclose(self.edge_x, other.edge_x, rtol, atol)
            and np.allclose(self.edge_y, other.edge_y, rtol, atol)
            and np.array_equal(self.face_edges, other.face_edges)
            and np.array_equal(self.face_nodes, other.face_nodes)
            and np.array_equal(self.edge_faces, other.edge_faces)
            and np.array_equal(self.edge_nodes, other.edge_nodes)
            and np.array_equal(self.nodes_per_face, other.nodes_per_face)
        )

    def plot_edges(self, ax, *args, **kwargs):
        """Plots the edges at a given axes.
        `args` and `kwargs` will be used as parameters of the `plot` method of matplotlib.

        Args:
            ax (matplotlib.axes.Axes): The axes where to plot the edges
        """
        plot_edges(self.node_x, self.node_y, self.edge_nodes, ax, *args, **kwargs)

    def plot_faces(self, ax, *args, **kwargs):
        """Plots the faces at a given axes.
        `args` and `kwargs` will be used as parameters of the `plot` method of matplotlib.

        Args:
            ax (matplotlib.axes.Axes): The axes where to plot the faces
        """

        n = len(self.nodes_per_face)
        m = self.nodes_per_face.max()
        face_node_connectivity = np.full((n, m), -1)
        is_node = (np.tile(np.arange(m), n).reshape((n, m)).T < self.nodes_per_face).T
        face_node_connectivity[is_node] = self.face_nodes

        node_xy = np.column_stack((self.node_x, self.node_y))
        vertices = node_xy[face_node_connectivity]
        vertices[~is_node] = np.nan

        collection = PolyCollection(vertices)

        ax.add_collection(collection)

        # Ensure that you can see the full mesh
        x_min = self.node_x.min()
        x_max = self.node_x.max()
        y_min = self.node_y.min()
        y_max = self.node_y.max()
        ax.set_xlim(x_min, x_max)
        ax.set_ylim(y_min, y_max)


class GeometryList:
    """A class to describe a list of geometries.

    Attributes:
        x_coordinates (ndarray): A 1D double array describing the x-coordinates of the nodes.
        y_coordinates (ndarray): A 1D double array describing the y-coordinates of the nodes.
        values (ndarray, optional): A 1D double array describing the values of the nodes.
        geometry_separator (float, optional): The value used as a separator in the coordinates. Default is `-999.0`.
        inner_outer_separator (float, optional): The value used to separate the inner part of a polygon from its outer
                                                 part. Default is `-998.0`.
    """

    def __init__(
        self,
        x_coordinates=np.empty(0, dtype=np.double),
        y_coordinates=np.empty(0, dtype=np.double),
        values=np.empty(0, dtype=np.double),
        geometry_separator=-999.0,
        inner_outer_separator=-998.0,
    ):
        self.x_coordinates: ndarray = np.asarray(x_coordinates, dtype=np.double)
        self.y_coordinates: ndarray = np.asarray(y_coordinates, dtype=np.double)
        self.values: ndarray = np.asarray(values, dtype=np.double)
        self.geometry_separator: float = float(geometry_separator)
        self.inner_outer_separator: float = float(inner_outer_separator)

        if len(self.x_coordinates) != len(self.y_coordinates):
            raise mk_errors.InputError(
                "The length of x_coordinates is not equal to the length of y_coordinates"
            )

        if len(self.values) > 0 and len(self.values) != len(self.x_coordinates):
            raise mk_errors.InputError(
                "The length of values is not equal to the length of x_coordinates"
            )


class OrthogonalizationParameters:
    """A class holding the parameters for orthogonalization.

    Attributes:
        outer_iterations (int, optional): Number of outer iterations in orthogonalization. Increase this parameter
                                          for complex grids. Default is `2`.
        boundary_iterations (int, optional): Number of boundary iterations in grid/net orthogonalization within itatp.
                                             Default is `25`.
        inner_iterations (int, optional): Number of inner iterations in grid/net orthogonalization within itbnd.
                                          Default is `25`.
        orthogonalization_to_smoothing_factor (float, optional): Factor from between grid smoothing (0) and
                                                                 grid orthogonality (1). Default is `0.975`.
        orthogonalization_to_smoothing_factor_at_boundary (float, optional): Minimum ATPF on the boundary.
                                                                             Default is `1.0`.
        areal_to_angle_smoothing_factor (float, optional): Factor between smoother 1d0 and area-homogenizer 0d0.
                                                           Default is `1.0`.
    """

    def __init__(
        self,
        outer_iterations=2,
        boundary_iterations=25,
        inner_iterations=25,
        orthogonalization_to_smoothing_factor=0.975,
        orthogonalization_to_smoothing_factor_at_boundary=1.0,
        areal_to_angle_smoothing_factor=1.0,
    ):
        self.outer_iterations: int = int(outer_iterations)
        self.boundary_iterations: int = int(boundary_iterations)
        self.inner_iterations: int = int(inner_iterations)
        self.orthogonalization_to_smoothing_factor: float = float(
            orthogonalization_to_smoothing_factor
        )
        self.orthogonalization_to_smoothing_factor_at_boundary: float = float(
            orthogonalization_to_smoothing_factor_at_boundary
        )
        self.areal_to_angle_smoothing_factor: float = float(
            areal_to_angle_smoothing_factor
        )


class CurvilinearGrid:
    """This class is used for getting and setting curvilinear grid data.

    Attributes:
        node_x (ndarray): A 1D double array describing the x-coordinates of the nodes.
        node_y (ndarray): A 1D double array describing the y-coordinates of the nodes.
        num_m (int): The number of curvilinear grid nodes along m.
        num_n (int): The number of curvilinear grid nodes along n.
    """

    def __init__(self, node_x, node_y, num_m, num_n):
        self.node_x: ndarray = np.asarray(node_x, dtype=np.double)
        self.node_y: ndarray = np.asarray(node_y, dtype=np.double)
        self.num_m: int = int(num_m)
        self.num_n: int = int(num_n)

    def plot_edges(self, ax, *args, **kwargs):
        """Plots the edges at a given axes.
        `args` and `kwargs` will be used as parameters of the `plot` method of matplotlib.

        Args:
            ax (matplotlib.axes.Axes): The axes where to plot the edges
        """

        # construct the edges
        node_indices = np.fromiter(
            (int(x) for x in range(self.num_m * self.num_n)), int
        )
        node_indices = node_indices.reshape((self.num_n, self.num_m))

        invalid_value = -999.0
        edge_nodes = np.zeros(
            (self.num_m * (self.num_n - 1) + (self.num_m - 1) * self.num_n) * 2,
            dtype=np.int_,
        )
        index = 0

        for n in range(self.num_n - 1):
            for m in range(self.num_m):
                if (
                    self.node_x[node_indices[n][m]] != invalid_value
                    and self.node_x[node_indices[n + 1][m]] != invalid_value
                ):
                    edge_nodes[index] = node_indices[n][m]
                    index += 1
                    edge_nodes[index] = node_indices[n + 1][m]
                    index += 1

        for n in range(self.num_n):
            for m in range(self.num_m - 1):
                if (
                    self.node_x[node_indices[n][m]] != invalid_value
                    and self.node_x[node_indices[n][m + 1]] != invalid_value
                ):
                    edge_nodes[index] = node_indices[n][m]
                    index += 1
                    edge_nodes[index] = node_indices[n][m + 1]
                    index += 1

        edge_nodes = np.resize(edge_nodes, index)
        plot_edges(self.node_x, self.node_y, edge_nodes, ax, *args, **kwargs)


class CurvilinearParameters:
    """A class holding the parameters for generating a curvilinear grid from splines.

    Attributes:
        m_refinement (int, optional): M-refinement factor for regular grid generation. Default is `2000`.
        n_refinement (int, optional): N-refinement factor for regular grid generation. Default is `40`.
        smoothing_iterations (int, optional): Nr. of inner iterations in regular grid smoothing. Default is `25`.
        smoothing_parameter (float, optional): Smoothing parameter. Default is `0.5`.
        attraction_parameter (float, optional): Attraction/repulsion parameter. Default is `0.0`.
    """

    def __init__(
        self,
        m_refinement=2000,
        n_refinement=40,
        smoothing_iterations=10,
        smoothing_parameter=0.5,
        attraction_parameter=0.0,
    ):
        self.m_refinement: int = int(m_refinement)
        self.n_refinement: int = int(n_refinement)
        self.smoothing_iterations: int = int(smoothing_iterations)
        self.smoothing_parameter: float = float(smoothing_parameter)
        self.attraction_parameter: float = float(attraction_parameter)


class SplinesToCurvilinearParameters:
    """A class holding the additional parameters required for generating a curvilinear grid from splines
    using the advancing front method.

    Attributes:
        aspect_ratio (float, optional): Aspect ratio. Default is `0.1`.
        aspect_ratio_grow_factor (float, optional): Grow factor of aspect ratio. Default is `1.1`.
        average_width (float, optional): Average mesh width on center spline. Default is `0.005`.
        curvature_adapted_grid_spacing (int, optional): Curvature adapted grid spacing. Default is `1`.
        grow_grid_outside (int, optional): Grow the grid outside the prescribed grid height. Default is `0`.
        maximum_num_faces_in_uniform_part (int, optional): Maximum number of layers in the uniform part Default is `5`.
        nodes_on_top_of_each_other_tolerance (float, optional): On-top-of-each-other tolerance.). Default is `0.0001`.
        min_cosine_crossing_angles (float, optional): Minimum allowed absolute value of crossing-angle cosine.
        Default is `0.95`.
        check_front_collisions (int, optional): Check for collisions with other parts of the front. Default is `0`.
        remove_skinny_triangles (int, optional): Check for collisions with other parts of the front. Default is `1`.
    """

    def __init__(
        self,
        aspect_ratio=0.1,
        aspect_ratio_grow_factor=1.1,
        average_width=500.0,
        curvature_adapted_grid_spacing=1,
        grow_grid_outside=False,
        maximum_num_faces_in_uniform_part=5,
        nodes_on_top_of_each_other_tolerance=0.0001,
        min_cosine_crossing_angles=0.95,
        check_front_collisions=False,
        remove_skinny_triangles=True,
    ):
        self.aspect_ratio: float = float(aspect_ratio)
        self.aspect_ratio_grow_factor: float = float(aspect_ratio_grow_factor)
        self.average_width: float = float(average_width)
        self.curvature_adapted_grid_spacing: int = int(curvature_adapted_grid_spacing)
        self.grow_grid_outside: bool = bool(grow_grid_outside)
        self.maximum_num_faces_in_uniform_part: int = int(
            maximum_num_faces_in_uniform_part
        )
        self.nodes_on_top_of_each_other_tolerance: float = float(
            nodes_on_top_of_each_other_tolerance
        )
        self.min_cosine_crossing_angles: float = float(min_cosine_crossing_angles)
        self.check_front_collisions: bool = bool(check_front_collisions)
        self.remove_skinny_triangles: bool = bool(remove_skinny_triangles)


class MeshRefinementParameters:
    """A class holding the parameters for Mesh2d refinement.

    Attributes:
        refine_intersected (bool): Whether to compute faces intersected by polygon. Default is `False`.
        use_mass_center_when_refining (bool): Whether to use the mass center when splitting a face in the refinement
                                              process. Default is `True`.
        min_edge_size (float): Minimum edge size. Default is `0.5`.
        refinement_type (RefinementType): Refinement criterion type. Default is `RefinementType.REFINEMENT_LEVELS`.
        connect_hanging_nodes (bool): Whether to connect hanging nodes at the end of the iteration. Default is `True`.
        account_for_samples_outside (bool): Whether to take samples outside face into account.  Default is `False`.
        max_refinement_iterations (int, optional): Maximum number of refinement iterations. Default is `10`.
        smoothing_iterations (int, optional): The number of smoothing iterations. Default is `5`.
        max_courant_time (double, optional): Maximum courant time in seconds. Default is `120`.
        directional_refinement (bool, optional): Directional refinement, cannot be used when the number of smoothing
        iterations is larger than 0. Default is `False`.
    """

    def __init__(
        self,
        refine_intersected=False,
        use_mass_center_when_refining=True,
        min_edge_size=0.5,
        refinement_type=RefinementType.REFINEMENT_LEVELS,
        connect_hanging_nodes=True,
        account_for_samples_outside_face=False,
        max_refinement_iterations=10,
        smoothing_iterations=5,
        max_courant_time=120.0,
        directional_refinement=False,
    ):
        self.refine_intersected: bool = bool(refine_intersected)
        self.use_mass_center_when_refining: bool = bool(use_mass_center_when_refining)
        self.min_edge_size: float = float(min_edge_size)
        self.refinement_type: RefinementType = RefinementType(refinement_type)
        self.connect_hanging_nodes: bool = bool(connect_hanging_nodes)
        self.account_for_samples_outside_face: bool = bool(
            account_for_samples_outside_face
        )
        self.max_refinement_iterations: int = int(max_refinement_iterations)
        self.smoothing_iterations: int = int(smoothing_iterations)
        self.max_courant_time: float = float(max_courant_time)
        self.directional_refinement: bool = bool(directional_refinement)


class MakeGridParameters:
    """A class holding the necessary parameters to create a new curvilinear grid in a C-compatible manner.

    Attributes:
        num_columns (int, optional): The number of columns in x direction. Default is `3`.
        num_rows (int, optional): The number of columns in y direction. Default is `3`.
        angle (float, optional): The grid angle. Default is `0.0`.
        origin_x (float, optional): The x coordinate of the origin, located at the bottom left corner.
        Default is `0.0`.
        origin_y (float, optional): The y coordinate of the origin, located at the bottom left corner.
        Default is `0.0`.
        block_size_x (float, optional): The grid block size in x dimension, used only for squared grids.
        Default is `10.0`.
        block_size_y (float, optional): The grid block size in y dimension, used only for squared grids.
        Default is `10.0`.
        upper_right_x (float, optional): The x coordinate of the upper right corner.
        Default is `0.0`.
        upper_right_y (float, optional): The y coordinate of the upper right corner.
        Default is `0.0`.
    """

    def __init__(
        self,
        num_columns=3,
        num_rows=3,
        angle=0.0,
        origin_x=0.0,
        origin_y=0.0,
        block_size_x=10.0,
        block_size_y=10.0,
        upper_right_x=0.0,
        upper_right_y=0.0,
    ):
        self.num_columns: int = int(num_columns)
        self.num_rows: int = int(num_rows)
        self.angle: float = float(angle)
        self.origin_x: float = float(origin_x)
        self.origin_y: float = float(origin_y)
        self.block_size_x: float = float(block_size_x)
        self.block_size_y: float = float(block_size_y)
        self.upper_right_x: float = float(upper_right_x)
        self.upper_right_y: float = float(upper_right_y)


class Mesh1d:
    """This class is used for getting and setting one-dimensional mesh data.

    Attributes:
        node_x (ndarray): A 1D double array describing the x-coordinates of the nodes.
        node_y (ndarray): A 1D double array describing the y-coordinates of the nodes.
        edge_nodes (ndarray, optional): A 1D integer array describing the nodes composing each mesh edge.
    """

    def __init__(self, node_x, node_y, edge_nodes):
        self.node_x: ndarray = np.asarray(node_x, dtype=np.double)
        self.node_y: ndarray = np.asarray(node_y, dtype=np.double)
        self.edge_nodes: ndarray = np.asarray(edge_nodes, dtype=np.int32)

    def remove_invalid_values(self, float_invalid_value: float):
        """Removes invalid values that might be present in the arrays.

        Args:
             float_invalid_value: (float): The float invalid value.
        """

        valid_node_indices = [
            i
            for i, (x, y) in enumerate(zip(self.node_x, self.node_y))
            if x != float_invalid_value and y != float_invalid_value
        ]
        valid_nodes_map = {
            old_index: new_index
            for new_index, old_index in enumerate(valid_node_indices)
        }
        self.edge_nodes = np.array(
            [
                valid_nodes_map[edge_node]
                for edge_node in self.edge_nodes
                if edge_node in valid_nodes_map
            ],
            dtype=np.int32,
        )

    def plot_edges(self, ax, *args, **kwargs):
        """Plots the edges at a given axes.
        `args` and `kwargs` will be used as parameters of the `plot` method of matplotlib.

        Args:
            ax (matplotlib.axes.Axes): The axes where to plot the edges
        """
        plot_edges(self.node_x, self.node_y, self.edge_nodes, ax, *args, **kwargs)


class Contacts:
    """This class describes the contacts between a mesh1d and mesh2d.

    Attributes:
        mesh1d_indices (ndarray): A 1D integer array describing the mesh1d node indices.
        mesh2d_indices (ndarray): A 1D integer array describing the mesh2d face indices.
    """

    def __init__(self, mesh1d_indices, mesh2d_indices):
        self.mesh1d_indices: ndarray = np.asarray(mesh1d_indices, dtype=np.int32)
        self.mesh2d_indices: ndarray = np.asarray(mesh2d_indices, dtype=np.int32)

    def remove_invalid_values(self, int_invalid_value: int):
        """Removes invalid values that might be present in the arrays.
        Remove the corresponding entries in the others

        Args:
             int_invalid_value: (int): The int invalid value.
        """

        self.mesh1d_indices = self.mesh1d_indices[
            self.mesh1d_indices != int_invalid_value
        ]
        self.mesh2d_indices = self.mesh2d_indices[
            self.mesh2d_indices != int_invalid_value
        ]

    def plot_edges(self, ax, mesh1d, mesh2d, *args, **kwargs):
        """Plots the edges at a given axes.
        `args` and `kwargs` will be used as parameters of the `plot` method of matplotlib.

        Args:
            ax (matplotlib.axes.Axes): The axes where to plot the edges
            mesh1d (Mesh1d): The mesh1d instance used to plot the contacts
            mesh2d (Mesh2d): The mesh2d instance used to plot the contacts
        """

        for mesh1d_index, mesh2d_index in zip(self.mesh1d_indices, self.mesh2d_indices):
            node_x = [mesh1d.node_x[mesh1d_index], mesh2d.face_x[mesh2d_index]]
            node_y = [mesh1d.node_y[mesh1d_index], mesh2d.face_y[mesh2d_index]]

            ax.plot(node_x, node_y, *args, **kwargs)


class GriddedSamples:
    """A class holding gridded samples, both for uniform gridding and non-uniform gridding.

    Attributes:
        num_x (int, optional): Number of x gridded samples coordinates. The number of grid points is num_x * num_y.
        Default is `0`.
        num_y (int, optional): Number of y gridded samples coordinates. The number of grid points is num_x * num_y.
        Default is `0`.
        x_origin (float, optional): X coordinate of the grid origin. Default is `0.0`.
        y_origin (float, optional): Y coordinate of the grid origin. Default is `0.0`.
        cell_size (float, optional): Constant grid edge size. Default is `0.0`.
        x_coordinates (ndarray, optional): Coordinates for non-uniform grid spacing in x direction.
        y_coordinates (ndarray, optional): Coordinates for non-uniform grid spacing in y direction.
        values (ndarray): Sample values.
    """

    def __init__(
        self,
        num_x=0,
        num_y=0,
        x_origin=0.0,
        y_origin=0.0,
        cell_size=0.0,
        x_coordinates=np.empty(0, dtype=np.double),
        y_coordinates=np.empty(0, dtype=np.double),
        values=np.empty(0, dtype=np.float32),
    ):
        self.num_x: int = int(num_x)
        self.num_y: int = int(num_y)
        self.x_origin: float = float(x_origin)
        self.y_origin: float = float(y_origin)
        self.cell_size: float = float(cell_size)
        self.x_coordinates: ndarray = np.asarray(x_coordinates, dtype=np.double)
        self.y_coordinates: ndarray = np.asarray(y_coordinates, dtype=np.double)

        if not isinstance(values, np.ndarray):
            raise RuntimeError("the gridded sample values must be a numpy array")

        if values.dtype == np.int16:
            self.value_type: int = InterpolationValues.SHORT
            self.values: ndarray = np.asarray(values, dtype=np.int16)
        elif values.dtype == np.float32:
            self.value_type: int = InterpolationValues.FLOAT
            self.values: ndarray = np.asarray(values, dtype=np.float32)
        elif values.dtype == np.int32:
            self.value_type: int = InterpolationValues.INT
            self.values: ndarray = np.asarray(values, dtype=np.int32)
        elif values.dtype == np.float64:
            self.value_type: int = InterpolationValues.DOUBLE
            self.values: ndarray = np.asarray(values, dtype=np.float64)
        else:
            self.value_type: int = InterpolationValues.FLOAT
            self.values: ndarray = np.asarray(values, dtype=np.float32)


@unique
class CurvilinearDirection(IntEnum):
    """Direction to use in curvilinear grid algorithms."""

    M = 0
    N = 1<|MERGE_RESOLUTION|>--- conflicted
+++ resolved
@@ -121,13 +121,8 @@
     @unique
     class Property(IntEnum):
         """Different properties on a 2D mesh."""
-
-<<<<<<< HEAD
-        ORTHOGONALITY = (0,)
+        ORTHOGONALITY = 0,
         EDGE_LENGTHS = 1
-=======
-        ORTHOGONALITY = 0
->>>>>>> fe2c3171
 
     def __init__(
         self,
